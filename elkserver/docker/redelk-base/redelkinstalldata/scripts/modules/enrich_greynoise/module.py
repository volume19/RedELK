#!/usr/bin/python3
"""
Part of RedELK

This script enriches redirtraffic documents with data from Greynoise

Authors:
- Outflank B.V. / Mark Bergman (@xychix)
- Lorenzo Bernardi (@fastlorenzo)
"""

import logging
import traceback
from time import time

import requests
from config import enrich
from modules.helpers import (es, get_initial_alarm_result, get_last_run,
                             get_value, raw_search)

info = {
    'version': 0.1,
    'name': 'Enrich redirtraffic lines with greynoise data',
    'alarmmsg': '',
    'description': 'This script enriches redirtraffic documents with data from Greynoise',
    'type': 'redelk_enrich',
    'submodule': 'enrich_greynoise'
}


class Module():
    """ Enrich redirtraffic lines with greynoise data """
    def __init__(self):
        self.logger = logging.getLogger(info['submodule'])
        self.greynoise_url = 'https://api.greynoise.io/v3/community/'
        # Re-query after 1 day by default
        self.cache = enrich[info['submodule']]['cache'] if info['submodule'] in enrich else 86400
<<<<<<< HEAD
        self.api_key = enrich[info['submodule']]['api_key'] if info['submodule'] in enrich else ''
=======
        self.api_key = enrich[info['submodule']]['api_key'] if info['submodule'] in enrich else 'cEwJeLyDkNSXzabKNvzJSzZjZW0xEJYSYvf2nfhmmaXQHfCA8bJb49AvI3DF5Tlx'
>>>>>>> b3424f6b

    def run(self):
        """ run the enrich module """
        ret = get_initial_alarm_result()
        ret['info'] = info
        try:
            hits = self.enrich_greynoise()
            ret['hits']['hits'] = hits
            ret['hits']['total'] = len(hits)
        # pylint: disable=broad-except
        except Exception as error:
            stack_trace = traceback.format_exc()
            ret['error'] = stack_trace
            self.logger.exception(error)
        self.logger.info('finished running module. result: %s hits', ret['hits']['total'])
        return ret

    def enrich_greynoise(self):
        """ Get all lines in redirtraffic that have not been enriched with 'enrich_greynoise'
        Filter documents that were before the last run time of enrich_iplist (to avoid race condition) """
        iplist_lastrun = get_last_run('enrich_iplists')
        es_query = {
            'sort': [{'@timestamp': {'order': 'desc'}}],
            'query': {
                'bool': {
                    'filter': [
                        {
                            'range':  {
                                '@timestamp': {
                                    'lte': iplist_lastrun.isoformat()
                                }
                            }
                        }
                    ],
                    'must_not': [
                        {'match': {'tags': info['submodule']}}
                    ]
                }
            }
        }
        es_result = raw_search(es_query, index='redirtraffic-*')
        if es_result is None:
            not_enriched_results = []
        else:
            not_enriched_results = es_result['hits']['hits']

        # Created a dict grouped by IP address (from source.ip)
        ips = {}
        for not_enriched in not_enriched_results:
            # pylint: disable=invalid-name
            ip = get_value('_source.source.ip', not_enriched)
            if ip in ips:
                ips[ip].append(not_enriched)
            else:
                ips[ip] = [not_enriched]

        hits = []
        # For each IP, get the greynoise data
        # pylint: disable=invalid-name
        for ip in ips:
            # Get data from redirtraffic if within interval
            last_es_data = self.get_last_es_data(ip)

            if not last_es_data:
                greynoise_data = self.get_greynoise_data(ip)
            else:
                greynoise_data = get_value('_source.greynoise', last_es_data)

            # If no greynoise data found, skip the IP
            if not greynoise_data:
                continue

            for doc in ips[ip]:
                # Fields to copy: greynoise.*
                es_result = self.add_greynoise_data(doc, greynoise_data)
                if es_result:
                    hits.append(es_result)

        return hits

    def get_greynoise_data(self, ip_address):
        """ Get the data from greynoise for the IP """
        # Malicious sample
        # {
        #     "ip": "222.187.238.136",
        #     "noise": true,
        #     "riot": false,
        #     "classification": "malicious",
        #     "name": "unknown",
        #     "link": "https://viz.greynoise.io/ip/222.187.238.136",
        #     "last_seen": "2021-06-23",
        #     "message": "Success"
        # }
        #
        # Benign sample
        # {
        #     "ip": "8.8.8.8",
        #     "noise": false,
        #     "riot": true,
        #     "classification": "benign",
        #     "name": "Google Public DNS",
        #     "link": "https://viz.greynoise.io/riot/8.8.8.8",
        #     "last_seen": "2021-06-23",
        #     "message": "Success"
        # }
        #
        # Unknown sample
        # {
        #     "ip": "123.123.115.117",
        #     "noise": false,
        #     "riot": false,
        #     "message": "IP not observed scanning the internet or contained in RIOT data set."
        # }
        try:
            gn_data = requests.get(self.greynoise_url + ip_address)
            json_result = gn_data.json()
            result = {
                'ip': ip_address,
                'noise': get_value('noise', json_result, False),
                'riot': get_value('riot', json_result, False),
                'classification': get_value('classification', json_result, 'unknown'),
                'name': get_value('name', json_result, 'unknown'),
                'link': get_value('link', json_result, 'unknown'),
                'last_seen': get_value('last_seen', json_result, 'unknown'),
                'message': get_value('message', json_result, 'unknown'),
                'query_timestamp': int(time())
            }
            return result
        # pylint: disable=broad-except
        except Exception as error:
            self.logger.error('Error getting greynoise IP %s', ip_address)
            self.logger.exception(error)
            return False

    def get_last_es_data(self, ip_address):
        """ Get greynoise data from ES if less than 1 day old """
        es_query = {
            'size': 1,
            'sort': [{'@timestamp': {'order': 'desc'}}],
            'query': {
                'bool': {
                    'filter': [
                        {
                            'range':  {
                                'greynoise.query_timestamp': {
                                    'gte': 'now-%ss' % self.cache,
                                    'lte': 'now'
                                }
                            }
                        },
                        {
                            'term': {
                                'tags': 'enrich_greynoise'
                            }
                        },
                        {
                            'term': {
                                'host.ip': ip_address
                            }
                        }
                    ]
                }
            }
        }

        es_results = raw_search(es_query, index='redirtraffic-*')

        self.logger.debug(es_results)

        # Return the latest hit or False if not found
        if es_results and len(es_results['hits']['hits']) > 0:
            return es_results['hits']['hits'][0]
<<<<<<< HEAD
=======

>>>>>>> b3424f6b
        return False

    def add_greynoise_data(self, doc, data):
        """ Add greynoise data to the doc """
        doc['_source.greynoise'] = data

        try:
            es.update(index=doc['_index'], id=doc['_id'], body={'doc': doc['_source']})
            return doc
        # pylint: disable=broad-except
        except Exception as error:
            stack_trace = traceback.format_exc()
            self.logger.error('Error adding greynoise data to document %s: %s', doc['_id'], stack_trace)
            self.logger.exception(error)
            return False<|MERGE_RESOLUTION|>--- conflicted
+++ resolved
@@ -35,11 +35,7 @@
         self.greynoise_url = 'https://api.greynoise.io/v3/community/'
         # Re-query after 1 day by default
         self.cache = enrich[info['submodule']]['cache'] if info['submodule'] in enrich else 86400
-<<<<<<< HEAD
-        self.api_key = enrich[info['submodule']]['api_key'] if info['submodule'] in enrich else ''
-=======
         self.api_key = enrich[info['submodule']]['api_key'] if info['submodule'] in enrich else 'cEwJeLyDkNSXzabKNvzJSzZjZW0xEJYSYvf2nfhmmaXQHfCA8bJb49AvI3DF5Tlx'
->>>>>>> b3424f6b
 
     def run(self):
         """ run the enrich module """
@@ -212,10 +208,6 @@
         # Return the latest hit or False if not found
         if es_results and len(es_results['hits']['hits']) > 0:
             return es_results['hits']['hits'][0]
-<<<<<<< HEAD
-=======
-
->>>>>>> b3424f6b
         return False
 
     def add_greynoise_data(self, doc, data):
