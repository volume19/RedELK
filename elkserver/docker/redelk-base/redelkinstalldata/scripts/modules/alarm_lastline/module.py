#!/usr/bin/python3
#
# Part of RedELK
#
# Author: Lorenzo Bernardi / @fastlorenzo
#
from modules.helpers import *
import traceback
import config

info = {
    'version': 0.1,
    'name': 'lastline alarm module',
    'alarmmsg': 'ALARM GENERATED BY LASTLINE',
    'description': 'This alarm always triggers. It lists the last 2 redirtraffic lines as hit',
    'type': 'redelk_alarm-NOTINUSE',
    'submodule': 'alarm_lastline'
}

class Module():
    def __init__(self):
        self.logger = logging.getLogger(info['submodule'])
<<<<<<< HEAD
=======
        #print("class init")
>>>>>>> 6446f741
        pass

    def run(self):
        ret = initial_alarm_result
        ret['info'] = info
        ret['fields'] = ['source.ip', 'source.nat.ip', 'source.geo.country_name', 'source.as.organization.name', 'redir.frontend.name', 'redir.backend.name', 'infra.attack_scenario', 'tags', 'redir.timestamp']
        ret['groupby'] = ['source.ip']
        try:
            report = self.alarm_check()
            ret['hits']['hits'] = report['hits']
            ret['mutations'] = report['mutations'] # for this alarm this is an empty list
            ret['hits']['total'] = len(report['hits'])
        except Exception as e:
            stackTrace = traceback.format_exc()
            ret['error'] = stackTrace
            self.logger.exception(e)
            pass
        self.logger.info('finished running module. result: %s hits' % ret['hits']['total'])
        return(ret)

    def alarm_check(self):
        # This check queries for IP's that aren't listed in any iplist* but do talk to c2* paths on redirectors\n
        q = "*"
        i = countQuery(q)
        if i >= 10000:
            i = 10000
        r = getQuery(q, i)
        report = {}
        report['hits'] = []
        report['hits'].append(r[0])
        report['hits'].append(r[1])
        report['mutations'] = {}
        return(report)<|MERGE_RESOLUTION|>--- conflicted
+++ resolved
@@ -20,10 +20,6 @@
 class Module():
     def __init__(self):
         self.logger = logging.getLogger(info['submodule'])
-<<<<<<< HEAD
-=======
-        #print("class init")
->>>>>>> 6446f741
         pass
 
     def run(self):
