--- conflicted
+++ resolved
@@ -431,8 +431,15 @@
     echoerror "[X] Could not set permissions on Jupyter notebook work dir (Error Code: $ERROR)."
 fi
 
-<<<<<<< HEAD
 if [ $DRYRUN == "no" ]; then
+  echo "[*] Running initial Let's Encrypt script" | tee -a $LOGFILE
+  ./init-letsencrypt.sh # >>$LOGFILE 2>&1
+  ERROR=$?
+  if [ $ERROR -ne 0 ]; then
+      echoerror "[X] Could not run initial Let's Encrypt script (Error Code: $ERROR)."
+      #exit 1
+  fi
+
   echo "[*] Building RedELK from $DOCKERCONFFILE file" | tee -a $LOGFILE
   docker-compose -f $DOCKERCONFFILE up --build -d # >>$LOGFILE 2>&1
   ERROR=$?
@@ -440,22 +447,6 @@
       echoerror "[X] Could not build RedELK using docker-compose file $DOCKERCONFFILE (Error Code: $ERROR)."
       exit 1
   fi
-=======
-echo "[*] Running initial Let's Encrypt script" | tee -a $LOGFILE
-./init-letsencrypt.sh # >>$LOGFILE 2>&1
-ERROR=$?
-if [ $ERROR -ne 0 ]; then
-    echoerror "[X] Could not run initial Let's Encrypt script (Error Code: $ERROR)."
-    #exit 1
-fi
-
-echo "[*] Building RedELK from $DOCKERCONFFILE file" | tee -a $LOGFILE
-docker-compose -f $DOCKERCONFFILE up --build -d # >>$LOGFILE 2>&1
-ERROR=$?
-if [ $ERROR -ne 0 ]; then
-    echoerror "[X] Could not build RedELK using docker-compose file $DOCKERCONFFILE (Error Code: $ERROR)."
-    exit 1
->>>>>>> 87bb3dc8
 fi
 
 grep "* ERROR " redelk-install.log
@@ -469,11 +460,10 @@
 echo "" | tee -a $LOGFILE
 echo "" | tee -a $LOGFILE
 echo "" | tee -a $LOGFILE
-<<<<<<< HEAD
 if [ $DRYRUN == "no" ]; then
   echo " Done with base setup of RedELK on ELK server" | tee -a $LOGFILE
   echo " You can now login with on: " | tee -a $LOGFILE
-  echo "   - Main RedELK Kibana interface on port 80 (default redelk:redelk)" | tee -a $LOGFILE
+  echo "   - Main RedELK Kibana interface on port 80 (default redelk:$CREDS_redelk)" | tee -a $LOGFILE
   if [ ${WHATTOINSTALL} != "limited" ]; then
       echo "   - Jupyter notebooks on /jupyter" | tee -a $LOGFILE
       echo "   - Neo4J Browser on /neo4jbrowser" | tee -a $LOGFILE
@@ -489,32 +479,10 @@
   echo " You should really:" | tee -a $LOGFILE
   echo "   - adjust the mounts/redelk-config/etc/cron.d/redelk file to include your teamservers" | tee -a $LOGFILE
   echo "   - adjust all config files in mounts/redelk-config/etc/redelk to include your specifics like VT API, email server details, etc" | tee -a $LOGFILE
-  echo "   - reset default nginx credentials by adjusting the file mounts/nginx-config/htpasswd.users. You can use the htpasswd tool from apache2-utils package" | tee -a $LOGFILE
+  echo "   - adjust the .env file to match any specifics you need (e.g. using custom certificate, etc.)" | tee -a $LOGFILE
 else
   echo "Done with dry-run checks and .env file creation." | tee -a $LOGFILE
   echo "You can now adapt the .env file and then run the installer again with 'full' or 'limited' options." | tee -a $LOGFILE
 fi
 echo "" | tee -a $LOGFILE
-=======
-echo " Done with base setup of RedELK on ELK server" | tee -a $LOGFILE
-echo " You can now login with on: " | tee -a $LOGFILE
-echo "   - Main RedELK Kibana interface on port 80 (redelk:$CREDS_redelk)" | tee -a $LOGFILE
-if [ ${WHATTOINSTALL} != "limited" ]; then
-    echo "   - Jupyter notebooks on /jupyter" | tee -a $LOGFILE
-    echo "   - Neo4J Browser on /neo4jbrowser" | tee -a $LOGFILE
-    echo "   - Neo4J using the BloodHound app on port 7687 (neo4j:BloodHound)" | tee -a $LOGFILE
-fi
-echo "" | tee -a $LOGFILE
-echo "" | tee -a $LOGFILE
-echo "" | tee -a $LOGFILE
-echo " !!! WARNING" | tee -a $LOGFILE
-echo " !!! WARNING - IF YOU WANT FULL FUNCTIONALITY YOU ARE NOT DONE YET !!!" | tee -a $LOGFILE
-echo " !!! WARNING" | tee -a $LOGFILE
-echo ""
-echo " You should really:" | tee -a $LOGFILE
-echo "   - adjust the mounts/redelk-config/etc/cron.d/redelk file to include your teamservers" | tee -a $LOGFILE
-echo "   - adjust all config files in mounts/redelk-config/etc/redelk to include your specifics like VT API, email server details, etc" | tee -a $LOGFILE
-echo "   - adjust the .env file to match any specifics you need (e.g. using custom certificate, etc.)" | tee -a $LOGFILE
-echo "" | tee -a $LOGFILE
->>>>>>> 87bb3dc8
 echo "" | tee -a $LOGFILE